"""
Core agent logic for AI-powered announcement analysis.
"""

import os
import logging
from typing import Dict, List, Any, Optional
from langchain.chat_models import ChatOpenAI
from langchain.agents import initialize_agent, AgentType
from langchain.tools import Tool, StructuredTool
from pydantic.v1 import BaseModel, Field  # Explicitly use pydantic.v1 to match LangChain
from langchain.schema import SystemMessage

from src.core.config import get_settings
from src.ai_analysis.tools.airtable_tool import AirtableTool
from src.ai_analysis.tools.openai_tool import OpenAIDocumentAnalysisTool
from src.ai_analysis.tools.google_calendar_tool import GoogleCalendarTool
from src.ai_analysis.tools.date_utils_tool import DateUtilsTool

logger = logging.getLogger("schoolconnect_ai")

# Memory key for chat history
MEMORY_KEY = "chat_history"

# Default timezone (can be overridden by user settings)
DEFAULT_TIMEZONE = "America/New_York"

# Define Pydantic models for structured tool inputs
class CalendarEventInput(BaseModel):
    title: str = Field(description="Title of the event")
    start_datetime: str = Field(description="Start date and time in ISO format (YYYY-MM-DDTHH:MM:SS)")
    end_datetime: Optional[str] = Field(None, description="End date and time in ISO format (YYYY-MM-DDTHH:MM:SS)")
    description: Optional[str] = Field(None, description="Description of the event")
    location: Optional[str] = Field(None, description="Location of the event")
    attendees: Optional[str] = Field(None, description="Comma-separated list of attendee email addresses")
    reminder_minutes: Optional[int] = Field(None, description="Reminder time in minutes before the event")
    timezone: Optional[str] = Field(None, description="Timezone for the event (e.g., 'America/New_York', 'UTC')")

class CalendarReminderInput(BaseModel):
    title: str = Field(description="Title of the reminder")
    due_date: str = Field(description="Due date in ISO format (YYYY-MM-DDTHH:MM:SS)")
    description: Optional[str] = Field(None, description="Description of the reminder")
    timezone: Optional[str] = Field(None, description="Timezone for the reminder (e.g., 'America/New_York', 'UTC')")

class CalendarSearchInput(BaseModel):
    query: Optional[str] = Field(None, description="Search term to find events")
    start_date: Optional[str] = Field(None, description="Start date in 'YYYY-MM-DD' format")
    end_date: Optional[str] = Field(None, description="End date in 'YYYY-MM-DD' format")
    max_results: Optional[int] = Field(10, description="Maximum number of results to return")
    timezone: Optional[str] = Field(None, description="Timezone for date interpretation (e.g., 'America/New_York', 'UTC')")

class CalendarDeleteInput(BaseModel):
    event_id: str = Field(description="ID of the event to delete")

class DateRangeInput(BaseModel):
    period: str = Field(description="Time period ('today', 'yesterday', 'this_week', 'last_week', 'this_month', 'last_month', 'next_month', 'this_year', 'last_year')")
    timezone: Optional[str] = Field(None, description="Timezone for date calculations (e.g., 'America/New_York', 'UTC')")

class RelativeDateInput(BaseModel):
    reference: str = Field(description="Reference point ('today', 'tomorrow', 'yesterday', 'start_of_week', 'end_of_week', 'start_of_month', 'end_of_month')")
    offset_days: Optional[int] = Field(0, description="Number of days to offset (can be negative)")
    timezone: Optional[str] = Field(None, description="Timezone for date calculations (e.g., 'America/New_York', 'UTC')")

class GetCurrentDateInput(BaseModel):
    timezone: Optional[str] = Field(None, description="Timezone to get current date in (e.g., 'America/New_York', 'UTC')")

class TimezoneInfoInput(BaseModel):
    timezone: Optional[str] = Field(None, description="Timezone to get information about (e.g., 'America/New_York', 'UTC')")

# Empty schema for tools that take no arguments
class EmptySchema(BaseModel):
    pass

class AgentManager:
    """Manager for AI agent setup and execution."""
    
    def __init__(self, user_timezone: Optional[str] = None):
        """
        Initialize the agent manager.
        
        Args:
            user_timezone: Optional timezone to use for date calculations
        """
        settings = get_settings()
        self.openai_api_key = settings.OPENAI_API_KEY
        self.model = settings.OPENAI_MODEL
        
        # Initialize date utils with user timezone if provided
        self.user_timezone = user_timezone or DEFAULT_TIMEZONE
        self.date_utils = DateUtilsTool(default_timezone=self.user_timezone)
        
        # Initialize other tools
        self.airtable_tool = AirtableTool()
        self.openai_analysis_tool = OpenAIDocumentAnalysisTool()
        self.calendar_tool = GoogleCalendarTool()
        
        # Set up agent
        self.agent_executor = self._setup_agent()
    
    def _create_calendar_event_wrapper(self, title: str, start_datetime: str, 
                              end_datetime: Optional[str] = None, 
                              description: Optional[str] = None,
                              location: Optional[str] = None,
                              attendees: Optional[str] = None,
                              reminder_minutes: Optional[int] = None,
                              timezone: Optional[str] = None) -> str:
        """
        Wrapper for calendar event creation that handles multiple arguments.
        
        Args:
            title: Title of the event
            start_datetime: Start time in ISO format (YYYY-MM-DDTHH:MM:SS)
            end_datetime: End time in ISO format (YYYY-MM-DDTHH:MM:SS)
            description: Description of the event
            location: Location of the event
            attendees: Comma-separated list of attendee email addresses
            reminder_minutes: Reminder time in minutes before the event
            timezone: Timezone for date interpretation
            
        Returns:
            Success or error message
        """
        # Use provided timezone or fall back to user's default
        tz = timezone or self.user_timezone
        
        # Normalize dates to ensure they're in the future and properly formatted
        normalized_start = self.date_utils.normalize_date_string(start_datetime, timezone=tz)
        if not normalized_start:
            return f"Error: Could not parse start date '{start_datetime}'. Please provide a valid date."
        
        normalized_end = None
        if end_datetime:
            normalized_end = self.date_utils.normalize_date_string(end_datetime, timezone=tz)
            if not normalized_end:
                return f"Error: Could not parse end date '{end_datetime}'. Please provide a valid date."
        
        # Convert attendees from string to list if provided
        attendees_list = None
        if attendees:
            attendees_list = [email.strip() for email in attendees.split(',')]
        
        return self.calendar_tool.create_event(
            title=title,
            start_time=normalized_start,
            end_time=normalized_end,
            description=description,
            location=location,
            attendees=attendees_list,
            reminder_minutes=reminder_minutes
        )
    
    def _create_calendar_reminder_wrapper(self, title: str, due_date: str, 
                                 description: Optional[str] = None,
                                 timezone: Optional[str] = None) -> str:
        """
        Wrapper for calendar reminder creation that handles multiple arguments.
        
        Args:
            title: Title of the reminder
            due_date: Due date in ISO format (YYYY-MM-DDTHH:MM:SS)
            description: Description of the reminder
            timezone: Timezone for date interpretation
            
        Returns:
            Success or error message
        """
        # Use provided timezone or fall back to user's default
        tz = timezone or self.user_timezone
        
        # Normalize date to ensure it's in the future and properly formatted
        normalized_date = self.date_utils.normalize_date_string(due_date, timezone=tz)
        if not normalized_date:
            return f"Error: Could not parse due date '{due_date}'. Please provide a valid date."
        
        return self.calendar_tool.create_reminder(
            title=title,
            due_date=normalized_date,
            description=description
        )
    
    def _search_calendar_events_wrapper(self, query: Optional[str] = None, 
                               start_date: Optional[str] = None,
                               end_date: Optional[str] = None,
                               max_results: int = 10,
                               timezone: Optional[str] = None) -> Dict:
        """
        Wrapper for calendar event search that handles multiple arguments.
        
        Args:
            query: Search term to find events
            start_date: Start date in 'YYYY-MM-DD' format
            end_date: End date in 'YYYY-MM-DD' format
            max_results: Maximum number of results to return
            timezone: Timezone for date interpretation
            
        Returns:
            Search results or error message
        """
        # Use provided timezone or fall back to user's default
        tz = timezone or self.user_timezone
        
        # Normalize dates if provided
        normalized_start = None
        if start_date:
            normalized_start = self.date_utils.normalize_date_string(start_date, timezone=tz)
            if not normalized_start:
                return f"Error: Could not parse start date '{start_date}'. Please provide a valid date."
        
        normalized_end = None
        if end_date:
            normalized_end = self.date_utils.normalize_date_string(end_date, timezone=tz)
            if not normalized_end:
                return f"Error: Could not parse end date '{end_date}'. Please provide a valid date."
        
        return self.calendar_tool.search_events(
            query=query,
            start_date=normalized_start,
            end_date=normalized_end,
            max_results=max_results
        )
    
    def _delete_calendar_event_wrapper(self, event_id: str) -> str:
        """
        Wrapper for calendar event deletion.
        
        Args:
            event_id: ID of the event to delete
            
        Returns:
            Success or error message
        """
        return self.calendar_tool.delete_event(event_id=event_id)
    
    def _get_current_date_wrapper(self, timezone: Optional[str] = None) -> str:
        """
        Get the current date and time in the specified timezone.
        
        Args:
            timezone: Timezone to get current date in
            
        Returns:
            Current date and time in ISO format
        """
        # Use provided timezone or fall back to user's default
        tz = timezone or self.user_timezone
        return self.date_utils.get_current_date(include_time=True, timezone=tz)
    
    def _get_date_range_wrapper(self, period: str, timezone: Optional[str] = None) -> Dict[str, Any]:
        """
        Get start and end dates for common time periods in the specified timezone.
        
        Args:
            period: Time period ('today', 'yesterday', 'this_week', etc.)
            timezone: Timezone for date calculations
            
        Returns:
            Dictionary with date range information
        """
        # Use provided timezone or fall back to user's default
        tz = timezone or self.user_timezone
        return self.date_utils.get_date_range(period, timezone=tz)
    
    def _get_relative_date_wrapper(self, reference: str, offset_days: int = 0, 
                                  timezone: Optional[str] = None) -> Dict[str, Any]:
        """
        Get a date relative to a reference point with an offset in the specified timezone.
        
        Args:
            reference: Reference point ('today', 'tomorrow', etc.)
            offset_days: Number of days to offset
            timezone: Timezone for date calculations
            
        Returns:
            Dictionary with date information
        """
        # Use provided timezone or fall back to user's default
        tz = timezone or self.user_timezone
        return self.date_utils.get_relative_date(reference, offset_days, timezone=tz)
    
    def _get_timezone_info_wrapper(self, timezone: Optional[str] = None) -> Dict[str, Any]:
        """
        Get information about a timezone, including current offset and time.
        
        Args:
            timezone: Timezone to get information about
            
        Returns:
            Dictionary with timezone information
        """
        # Use provided timezone or fall back to user's default
        tz = timezone or self.user_timezone
        return self.date_utils.get_timezone_offset(timezone=tz)
    
    def _get_available_timezones_wrapper(self) -> Dict[str, Any]:
        """
        Get a list of available timezones grouped by region.
        
        Returns:
            Dictionary with timezone information grouped by region
        """
        return self.date_utils.get_available_timezones()
    
    def _setup_agent(self):
        """
        Set up the LangChain agent with tools.
        
        Returns:
            Configured AgentExecutor
        """
        # Initialize LLM
        llm = ChatOpenAI(
            model=self.model,
            temperature=0,
            api_key=self.openai_api_key
        )
        
        # Define tools
        tools = [
            Tool(
                name="get_all_announcements",
                func=self.airtable_tool.get_all_announcements,
                description="Get all announcements from the Airtable database."
            ),
            Tool(
                name="search_announcements",
                func=self.airtable_tool.search_announcements,
                description="Search for announcements by text in the Title, Description, or Sender fields."
            ),
            Tool(
                name="search_announcements_by_sender",
                func=self.airtable_tool.search_announcements_by_sender,
                description="Search for announcements by sender name."
            ),
            Tool(
                name="filter_announcements_by_date",
                func=self.airtable_tool.filter_announcements_by_date,
                description="Filter announcements by date based on the SentTime field. Examples: 'in May', 'last week', 'this month', '2023-01-01'."
            ),
            Tool(
                name="combined_filter_announcements",
                func=self.airtable_tool.combined_filter_announcements,
                description="Filter announcements using multiple criteria simultaneously. You can specify text to search for, sender name, and/or date query. This is the preferred tool for complex queries with multiple filter conditions."
            ),
            Tool(
                name="get_attachment",
                func=self._get_and_download_attachment,
                description="Get an attachment from an announcement by ID, search term, or get the latest. Returns the local file path."
            ),
            Tool(
                name="analyze_document",
                func=self._analyze_document,
                description="Analyze a document (PDF) using OpenAI. Specify the analysis type: summarize, extract_action_items, sentiment, or custom."
            ),
            # Date utility tools with timezone support
            StructuredTool.from_function(
                func=self._get_current_date_wrapper,
                name="get_current_date",
                description=f"Get the current date and time in ISO format in the specified timezone (default: {self.user_timezone}). Use this to know the current date when creating events or reminders.",
                args_schema=GetCurrentDateInput
            ),
            StructuredTool.from_function(
                func=self._get_date_range_wrapper,
                name="get_date_range",
                description=f"Get start and end dates for common time periods like 'today', 'this_week', 'last_month', etc. in the specified timezone (default: {self.user_timezone}).",
                args_schema=DateRangeInput
            ),
            StructuredTool.from_function(
                func=self._get_relative_date_wrapper,
                name="get_relative_date",
                description=f"Get a date relative to a reference point with an offset in the specified timezone (default: {self.user_timezone}).",
                args_schema=RelativeDateInput
            ),
            StructuredTool.from_function(
                func=self._get_timezone_info_wrapper,
                name="get_timezone_info",
                description="Get information about a timezone, including current offset and time.",
                args_schema=TimezoneInfoInput
            ),
            StructuredTool.from_function(
                func=self._get_available_timezones_wrapper,
                name="get_available_timezones",
                description="Get a list of available timezones grouped by region.",
                args_schema=EmptySchema
            ),
            # Calendar tools with timezone support
            StructuredTool.from_function(
                func=self._create_calendar_event_wrapper,
                name="create_calendar_event",
                description=f"Create a calendar event with the specified details in the specified timezone (default: {self.user_timezone}).",
                args_schema=CalendarEventInput
            ),
            StructuredTool.from_function(
                func=self._create_calendar_reminder_wrapper,
                name="create_calendar_reminder",
                description=f"Create a calendar reminder with the specified details in the specified timezone (default: {self.user_timezone}).",
                args_schema=CalendarReminderInput
            ),
            StructuredTool.from_function(
                func=self._search_calendar_events_wrapper,
                name="search_calendar_events",
                description=f"Search for calendar events with the specified criteria in the specified timezone (default: {self.user_timezone}).",
                args_schema=CalendarSearchInput
            ),
            StructuredTool.from_function(
                func=self._delete_calendar_event_wrapper,
                name="delete_calendar_event",
                description="Delete a calendar event with the specified ID.",
                args_schema=CalendarDeleteInput
            )
        ]
        
        # Define system message
        system_message = SystemMessage(
            content="""You are an AI assistant for SchoolConnect, a platform that helps parents stay informed about school announcements and activities.

Your primary responsibilities are:
1. Help users find and understand school announcements
2. Assist with calendar management for school events
3. Analyze documents like newsletters and permission slips
4. Provide helpful information about school activities

When searching for announcements:
- Use the appropriate search tools based on the user's query
- If the user asks about a specific sender, use search_announcements_by_sender
- If the user asks about a specific date or time period, use filter_announcements_by_date
- For general searches, use search_announcements
- Present results in a clear, organized manner

<<<<<<< HEAD
For complex announcement queries with multiple filter conditions (e.g., "Show me easter announcements from Jane in May"), use the combined_filter_announcements tool instead of making multiple separate tool calls. This tool can handle text search, sender filtering, and date filtering all at once.

For calendar-related tasks, help users create, find, and manage their events and reminders effectively. You can also provide date calculations and ranges when users need to know about specific time periods.
=======
When working with calendar events:
- Help users create, search, and manage calendar events
- Use the appropriate timezone for the user (default is America/New_York)
- Format dates and times in a user-friendly way
- Confirm details before creating or modifying events
>>>>>>> 830899f7

When analyzing documents:
- Use the analyze_document tool with the appropriate analysis type
- Summarize key information from documents
- Extract action items and important dates
- Provide insights about document content

Always be helpful, concise, and focused on school-related information. If you don't know something or can't find the requested information, be honest and suggest alternatives."""
        )
        
        # Initialize agent
        agent = initialize_agent(
            tools,
            llm,
            agent=AgentType.OPENAI_FUNCTIONS,
            verbose=True,
            agent_kwargs={
                "system_message": system_message,
            }
        )
        
        return agent
    
    def _get_and_download_attachment(self, query: str = None) -> str:
        """
        Get an attachment from an announcement by ID, search term, or get the latest.
        
        Args:
            query: Announcement ID, search term, or "latest"
            
        Returns:
            Local file path of the downloaded attachment
        """
        try:
            # If no query, get the latest announcement with attachments
            if not query or query.lower() == "latest":
                announcements = self.airtable_tool.get_all_announcements()
                for announcement in announcements.get("announcements", []):
                    if announcement.get("Attachments"):
                        attachment = announcement["Attachments"][0]
                        return self.airtable_tool.download_attachment(attachment)
                return "No attachments found in any announcements."
            
            # If query is a numeric ID, get that specific announcement
            if query.isdigit():
                announcement = self.airtable_tool.get_announcement_by_id(query)
                if announcement and announcement.get("Attachments"):
                    attachment = announcement["Attachments"][0]
                    return self.airtable_tool.download_attachment(attachment)
                return f"No attachments found for announcement ID {query}."
            
            # Otherwise, search for announcements matching the query
            results = self.airtable_tool.search_announcements(query)
            for announcement in results.get("announcements", []):
                if announcement.get("Attachments"):
                    attachment = announcement["Attachments"][0]
                    return self.airtable_tool.download_attachment(attachment)
            
            return f"No attachments found for announcements matching '{query}'."
        except Exception as e:
            logger.error(f"Error getting attachment: {str(e)}")
            return f"Error getting attachment: {str(e)}"
    
    def _analyze_document(self, file_path: str, analysis_type: str = "summarize", custom_prompt: str = None) -> str:
        """
        Analyze a document using OpenAI.
        
        Args:
            file_path: Path to the document file
            analysis_type: Type of analysis to perform (summarize, extract_action_items, sentiment, custom)
            custom_prompt: Custom prompt for analysis (only used if analysis_type is 'custom')
            
        Returns:
            Analysis results
        """
        try:
            if not os.path.exists(file_path):
                return f"Error: File not found at {file_path}"
            
            return self.openai_analysis_tool.analyze_document(file_path, analysis_type, custom_prompt)
        except Exception as e:
            logger.error(f"Error analyzing document: {str(e)}")
            return f"Error analyzing document: {str(e)}"
    
    def set_timezone(self, timezone: str) -> bool:
        """
        Set the user's timezone for date calculations.
        
        Args:
            timezone: Timezone to set (e.g., "America/New_York", "UTC")
            
        Returns:
            True if successful, False if the timezone is invalid
        """
        # Update the timezone in DateUtilsTool
        if self.date_utils.set_default_timezone(timezone):
            self.user_timezone = timezone
            # Recreate the agent with the new timezone
            self.agent_executor = self._setup_agent()
            return True
        return False
    
    def execute(self, query: str, chat_history: Optional[List] = None) -> Dict[str, Any]:
        """
        Execute a query using the agent.
        
        Args:
            query: User query
            chat_history: Optional chat history
            
        Returns:
            Agent response
        """
        try:
            # Execute the query
            if chat_history:
                result = self.agent_executor.run(input=query, chat_history=chat_history)
            else:
                result = self.agent_executor.run(input=query)
            
            # Process the result to ensure count matches actual announcements returned
            # Check if the result contains announcement data with count mismatch
            if isinstance(result, str) and "announcements" in result and "count" in result:
                try:
                    # Try to extract the actual announcements list
                    import re
                    import json
                    
                    # Look for patterns that indicate announcement data
                    count_match = re.search(r"'count':\s*(\d+)", result)
                    announcements_start = result.find("'announcements':")
                    
                    if count_match and announcements_start > 0:
                        # Count the actual number of announcements in the formatted output
                        announcement_count = result.count("'AnnouncementId':")
                        original_count = int(count_match.group(1))
                        
                        # If there's a mismatch, update the count in the response
                        if original_count != announcement_count and announcement_count > 0:
                            logger.info(f"Fixing count mismatch: original={original_count}, actual={announcement_count}")
                            result = result.replace(f"'count': {original_count}", f"'count': {announcement_count}")
                            result = result.replace(f"Found {original_count} announcements", f"Found {announcement_count} announcements")
                except Exception as format_error:
                    logger.error(f"Error processing announcement count: {str(format_error)}")
            
            return {
                "response": result,
                "success": True
            }
        except Exception as e:
            logger.error(f"Error executing query: {str(e)}")
            return {
                "response": f"I encountered an error: {str(e)}",
                "success": False
            }


# Create an instance of AgentManager to be imported by other modules
agent_manager = AgentManager()<|MERGE_RESOLUTION|>--- conflicted
+++ resolved
@@ -411,7 +411,7 @@
         
         # Define system message
         system_message = SystemMessage(
-            content="""You are an AI assistant for SchoolConnect, a platform that helps parents stay informed about school announcements and activities.
+            content=f"""You are an AI assistant for SchoolConnect, a platform that helps parents stay informed about school announcements and activities.
 
 Your primary responsibilities are:
 1. Help users find and understand school announcements
@@ -424,19 +424,14 @@
 - If the user asks about a specific sender, use search_announcements_by_sender
 - If the user asks about a specific date or time period, use filter_announcements_by_date
 - For general searches, use search_announcements
+- For complex announcement queries with multiple filter conditions (e.g., "Show me easter announcements from Jane in May"), use the combined_filter_announcements tool instead of making multiple separate tool calls. This tool can handle text search, sender filtering, and date filtering all at once.
 - Present results in a clear, organized manner
 
-<<<<<<< HEAD
-For complex announcement queries with multiple filter conditions (e.g., "Show me easter announcements from Jane in May"), use the combined_filter_announcements tool instead of making multiple separate tool calls. This tool can handle text search, sender filtering, and date filtering all at once.
-
-For calendar-related tasks, help users create, find, and manage their events and reminders effectively. You can also provide date calculations and ranges when users need to know about specific time periods.
-=======
 When working with calendar events:
 - Help users create, search, and manage calendar events
-- Use the appropriate timezone for the user (default is America/New_York)
+- Use the appropriate timezone for the user (default is {self.user_timezone})
 - Format dates and times in a user-friendly way
 - Confirm details before creating or modifying events
->>>>>>> 830899f7
 
 When analyzing documents:
 - Use the analyze_document tool with the appropriate analysis type
